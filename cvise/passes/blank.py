--- conflicted
+++ resolved
@@ -13,25 +13,6 @@
     def check_prerequisites(self):
         return True
 
-<<<<<<< HEAD
-    def new(self, test_case, **kwargs):
-        return 0
-
-    def advance(self, test_case, state):
-        return state + 1
-
-    def advance_on_success(self, test_case, state, **kwargs):
-        return state
-
-    @staticmethod
-    def __transform(test_case, pattern):
-        tmp = os.path.dirname(test_case)
-        with tempfile.NamedTemporaryFile(mode='w+', delete=False, dir=tmp) as tmp_file:
-            with open(test_case) as in_file:
-                matched = False
-
-                for line in in_file:
-=======
     def generate_hints(self, test_case):
         hints = []
         with open(test_case) as in_file:
@@ -39,7 +20,6 @@
             for line in in_file.readlines():
                 end_pos = file_pos + len(line)
                 for idx, pattern in enumerate(self.PATTERNS.values()):
->>>>>>> e6bb1345
                     if re.match(pattern, line) is not None:
                         hints.append({'p': [{'l': file_pos, 'r': end_pos, 't': idx}]})
                 file_pos = end_pos
