"""Helper for setting up signal handlers and reliably propagating them.

There's no default SIGTERM handler, which doesn't allow doing proper cleanup on
shutdown.

Meanwhile Python Standard Library already provides a default handler for SIGINT
that raises KeyboardInterrupt, in some cases it's not propagated - e.g.:

> Due to the precarious circumstances under which __del__() methods are
> invoked, exceptions that occur during their execution are ignored, <...>

Such situations, while rare, would result in C-Vise not terminating on the
Ctrl-C keystroke. This helper allows to prevent whether a signal was observer
and letting the code raise the exception to trigger the shutdown.
"""

from concurrent.futures import Future
from contextlib import contextmanager
import enum
import os
from pathlib import Path
import signal
<<<<<<< HEAD
from typing import Iterator, Optional
=======
from typing import Iterator
import weakref
>>>>>>> 29c7ee4c


@enum.unique
class Mode(enum.Enum):
    RAISE_EXCEPTION = enum.auto()
    QUICK_EXIT = enum.auto()
    RAISE_EXCEPTION_ON_DEMAND = enum.auto()


_mode: Mode = Mode.RAISE_EXCEPTION
_sigint_observed: bool = False
_sigterm_observed: bool = False
_future: Optional[Future] = None


def init(mode: Mode) -> None:
    global _mode
    _mode = mode
    # Ignore old signal handlers (in tests, the old handler could've been installed by ourselves as well; calling it
    # would result in an infinite recursion).
    signal.signal(signal.SIGTERM, _on_signal)
    signal.signal(signal.SIGINT, _on_signal)

    global _future
    _future = Future()


def maybe_retrigger_action() -> None:
    # If multiple signals occurred, prefer SIGTERM.
    if _sigterm_observed:
        _trigger_signal_action(signal.SIGTERM)
    elif _sigint_observed:
        _trigger_signal_action(signal.SIGINT)


@contextmanager
def scoped_mode(new_mode: Mode) -> Iterator[None]:
    global _mode

    # It's unlikely to happen, but cheap to check: no need to enter the scope if we know we'll terminate afterwards.
    _implicit_maybe_retrigger_action()

    previous_mode = _mode
    try:
        _mode = new_mode
        yield
    finally:
        _mode = previous_mode
        # Let the signals, if any, propagate according to the new mode.
        _implicit_maybe_retrigger_action()


<<<<<<< HEAD
def get_future() -> Future:
    assert _future is not None
    return _future
=======
def signal_observed_for_testing() -> bool:
    return _sigint_observed or _sigterm_observed
>>>>>>> 29c7ee4c


def _on_signal(signum: int, frame) -> None:
    global _sigint_observed
    global _sigterm_observed
    if signum == signal.SIGTERM:
        _sigterm_observed = True
    elif signum == signal.SIGINT:
        _sigint_observed = True
    _future.set_exception(_create_exception(signum))

    if _is_on_demand_mode():
        return
    if _mode == Mode.RAISE_EXCEPTION and not _can_raise_in_frame(frame):
        # This is to avoid the "Exception ignored in" log spam.
        return
    # Prefer the standard signal handler in case there's some nontrivial logic in it (e.g., not raising an exception
    # depending on stack frame contents).
    if _mode == Mode.RAISE_EXCEPTION and signum == signal.SIGINT:
        signal.default_int_handler(signum, frame)
    else:
        _trigger_signal_action(signum)
    # no code after this point - the action above might've raised the exception or terminated the process


def _is_on_demand_mode() -> bool:
    return _mode == Mode.RAISE_EXCEPTION_ON_DEMAND


def _implicit_maybe_retrigger_action() -> None:
    if not _is_on_demand_mode():
        maybe_retrigger_action()


def _trigger_signal_action(signum: int) -> None:
    if _mode == Mode.QUICK_EXIT:
        os._exit(1)
    else:
<<<<<<< HEAD
        raise _create_exception(signum)
    # no code after this point - this is unreachable


def _create_exception(signum: int) -> BaseException:
    if signum == signal.SIGINT:
        return KeyboardInterrupt()
    if signum == signal.SIGTERM:
        return SystemExit(1)
    raise ValueError('No signal')
=======
        raise ValueError(f'Unexpected signal {signum}')
    # no code after this point - this is unreachable


def _can_raise_in_frame(frame) -> bool:
    while frame is not None:
        if frame.f_code:
            if frame.f_code.co_name == '__del__':
                return False
            if frame.f_code.co_filename and Path(frame.f_code.co_filename).stem == Path(weakref.__file__).stem:
                return False
        frame = frame.f_back
    return True
>>>>>>> 29c7ee4c
<|MERGE_RESOLUTION|>--- conflicted
+++ resolved
@@ -20,12 +20,8 @@
 import os
 from pathlib import Path
 import signal
-<<<<<<< HEAD
 from typing import Iterator, Optional
-=======
-from typing import Iterator
 import weakref
->>>>>>> 29c7ee4c
 
 
 @enum.unique
@@ -78,14 +74,13 @@
         _implicit_maybe_retrigger_action()
 
 
-<<<<<<< HEAD
 def get_future() -> Future:
     assert _future is not None
     return _future
-=======
+
+  
 def signal_observed_for_testing() -> bool:
     return _sigint_observed or _sigterm_observed
->>>>>>> 29c7ee4c
 
 
 def _on_signal(signum: int, frame) -> None:
@@ -124,7 +119,6 @@
     if _mode == Mode.QUICK_EXIT:
         os._exit(1)
     else:
-<<<<<<< HEAD
         raise _create_exception(signum)
     # no code after this point - this is unreachable
 
@@ -135,9 +129,6 @@
     if signum == signal.SIGTERM:
         return SystemExit(1)
     raise ValueError('No signal')
-=======
-        raise ValueError(f'Unexpected signal {signum}')
-    # no code after this point - this is unreachable
 
 
 def _can_raise_in_frame(frame) -> bool:
@@ -148,5 +139,4 @@
             if frame.f_code.co_filename and Path(frame.f_code.co_filename).stem == Path(weakref.__file__).stem:
                 return False
         frame = frame.f_back
-    return True
->>>>>>> 29c7ee4c
+    return True