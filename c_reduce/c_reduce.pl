#!/usr/bin/perl -w

######################################################################
#
# This Delta debugger specifically targets C/C++ code. Its design
# point is to be slow, thorough, and stupid. We count on the delta
# test script being able to rapidly discard syntactically invalid
# delta variants (for example, by compiling them).
#
####################################################################

use strict;
use File::Which;

######################################################################

use FindBin;
use lib $FindBin::Bin;

use creduce_regexes;
use creduce_utils;

# pass modules

#use creduce_indent;
use creduce_ternary;

######################################################################

# if set, save all delta variants
my $DEBUG = 0;

# if set, ensure the delta test succeeds before starting each pass
my $SANITY = 1;

my $QUIET = 0;

######################################################################

my $orig_prog_len;

sub print_pct ($) {
    (my $l) = @_;
    my $pct = 100 - ($l*100.0/$orig_prog_len);
    printf "(%.1f %%)\n", $pct;
}

# these are set at startup time and never change
my $cfile;
my $test;
my $trial_num = 0;   

sub count_lines () {
    open INF, "<$cfile" or die;
    my $n=0;
    $n++ while (<INF>);
    close INF;
    return $n;
}

sub runit ($) {
    (my $cmd) = @_;
    if ((system "$cmd") != 0) {
	return -1;
    }   
    return ($? >> 8);
}

sub run_test () {
    my $res = runit "./$test >/dev/null 2>&1";
    return ($res == 0);
}

my $good_cnt;
my $bad_cnt;
my $pass_num = 0;
my %method_worked = ();
my %method_failed = ();
my $old_size = 1000000000;

sub sanity_check () {
    print "sanity check... " unless $QUIET;
    my $res = run_test ();
    if (!$res) {
	die "test (and sanity check) fails";
    }
    print "successful\n" unless $QUIET;
}

my %cache = ();
my $cache_hits = 0;

sub delta_test ($$) {
    (my $delta_pos, my $method) = @_;
    my $prog = read_file($cfile);
    my $len = length ($prog);

    print "[$pass_num $method ($delta_pos / $len) s:$good_cnt f:$bad_cnt] " 
	unless $QUIET;

    my $result = $cache{$len}{$prog};

    if (defined($result)) {
	$cache_hits++;
	print "(hit) " unless $QUIET;
    } else {    
	$result = run_test ();
	$cache{$len}{$prog} = $result;
    }
    
    if ($result) {
	print "success " unless $QUIET;
	print_pct($len);
	system "cp $cfile $cfile.bak";
	$good_cnt++;
	$method_worked{$method}++;
	my $size = length ($prog);
	if ($size < $old_size) {
	    foreach my $k (keys %cache) {
		if ($k > ($size + 5000)) {
		    $cache{$k} = ();
		}
	    }
	}
	$old_size = $size;
	return 1;
    } else {
	print "failure\n" unless $QUIET;
	system "cp $cfile.bak $cfile";
	$bad_cnt++;
	$method_failed{$method}++;
	return 0;
    }
}

sub call_method ($$$) {
    no strict "refs";
    (my $method,my $fn,my $pos) = @_;    
    &$method($fn,$pos);
}

sub round ($) {
    (my $n) = @_;
    return int ($n+0.5);
}

sub delta_pass ($) {
    (my $delta_method) = @_;    
    my $delta_pos = 0;
    $good_cnt = 0;
    $bad_cnt = 0;

    print "\n" unless $QUIET;
    print "========== starting pass <$delta_method> ==========\n";

    my $chunk_size;
    if ($delta_method =~ /^lines([0-9]*)$/) {
	my $topform = $1;
	if (defined($1)) {
	    system "topformflat $1 < $cfile > tmpfile";
	    system "mv tmpfile $cfile";
	    delta_test($delta_pos, "topformflat");
	}
	$chunk_size = count_lines();
    }

  again:

    if ($SANITY) {
	sanity_check();
    }

    while (1) {

	my $res;

	if ($delta_method =~ /^clang-(.*)$/) {
	    my $clang_delta_method = $1;
	    $res = clang_delta ($clang_delta_method);
	} elsif ($delta_method =~ /^lines/) {
	    $res = lines ($chunk_size);
	} else {
	    $res = call_method($delta_method,$cfile,$delta_pos);
	} 

	if ($res == $STOP) {
	    
	    if ($delta_method =~ /^lines/ && $chunk_size > 1) {
		$chunk_size = round ($chunk_size / 2.0);
		printf "new chunk size = $chunk_size\n" unless $QUIET;
		$delta_pos = 0;
		goto again;
	    }
	    return;
	}

	die unless ($res == $SUCCESS ||
		    $res == $FAILURE);

	if ($res == $FAILURE) {
	    $delta_pos++;
	} else {
	    $res = delta_test ($delta_pos, $delta_method);
	    $delta_pos++ unless $res;
	}
    }
}

############################### main #################################

# global invariant: the delta test always succeeds for $cfile.bak

my %all_methods = (

    "crc" => 1,
    "angles" => 2,
    "brackets" => 2,
    "ternary1" => 2,
    "ternary2" => 2,
    "parens" => 3,
    "indent" => 3,
    "replace_regex" => 4,
    "shorten_ints" => 5,
    "blanks" => 14,

    );

my $clang_delta = File::Which::which ("clang_delta");
if (defined($clang_delta)) {
    $all_methods{"clang-aggregate-to-scalar"} = 10;
    # $all_methods{"clang-binop-simplification"} = 10;
    $all_methods{"clang-local-to-global"} = 10;
    $all_methods{"clang-param-to-global"} = 10;
    $all_methods{"clang-param-to-local"} = 10;
    $all_methods{"clang-remove-nested-function"} = 10;
    $all_methods{"clang-remove-unused-function"} = -10;
    $all_methods{"clang-rename-fun"} = 10;
    $all_methods{"clang-union-to-struct"} = 10;
    $all_methods{"clang-rename-param"} = 10;    
    $all_methods{"clang-rename-var"} = 10;
    $all_methods{"clang-replace-callexpr"} = 10;    
    $all_methods{"clang-return-void"} = 10;
    $all_methods{"clang-simple-inliner"} = 10;
    $all_methods{"clang-reduce-pointer-level"} = 10;
    $all_methods{"clang-lift-assignment-expr"} = 10;
    $all_methods{"clang-copy-propagation"} = 10;
    $all_methods{"clang-remove-unused-var"} = 10;
    $all_methods{"clang-simplify-callexpr"} = 10;
    $all_methods{"clang-callexpr-to-value"} = 10;
<<<<<<< HEAD
=======
    $all_methods{"clang-union-to-struct"} = 10;
    $all_methods{"clang-simplify-if"} = 10;
>>>>>>> 30cda785
} else {
    printf ("clang_delta not found in path, disabling its passes\n");
}

my $topformflat = File::Which::which ("topformflat");
if (defined($topformflat)) {
    $all_methods{"lines0"} = 15;
    $all_methods{"lines1"} = 14;
    $all_methods{"lines2"} = 13;
    $all_methods{"lines10"} = 12;
} else {
    $all_methods{"lines"} = 15;
    printf ("topformflat not found in path, disabling its passes\n");
}

###########FIXME
%all_methods = ();
$all_methods{"ternary1"} = 1;
$all_methods{"ternary2"} = 1;

sub usage() {
    print "usage: c_reduce.pl test_script.sh file.c [method [method ...]]\n";
    print "available methods are:\n";
    foreach my $method (keys %all_methods) {
	print "  --$method\n";
    }
    print "Default strategy is trying all methods.\n";
    die;
}

$test = shift @ARGV;
usage unless defined($test);
if (!(-x $test)) {
    print "test script '$test' not found, or not executable\n";
    usage();
}

$cfile = shift @ARGV;
usage unless defined($cfile);
if (!(-e $cfile)) {
    print "'$cfile' not found\n";
    usage();
}

my %methods = ();
foreach my $arg (@ARGV) {
    my $found = 0;
    foreach my $method (keys %all_methods) {
	if ($arg eq "--$method") {
	    $methods{$method} = 1;
	    $found = 1;
	    last;
	}
    }
    if (!$found) {
	print "unknown method '$arg'\n";
	usage();
    }
}

if (scalar (keys %methods) == 0) {
    # default to all methods
    foreach my $method (keys %all_methods) {
	$methods{$method} = 1;
    }
}

system "cp $cfile $cfile.orig";
system "cp $cfile $cfile.bak";

sub bymethod {
    return $all_methods{$a} <=> $all_methods{$b};
}

# iterate to global fixpoint

{
    my $prog = read_file ($cfile);    
    $orig_prog_len = length ($prog);
}

my $file_size = -s $cfile;
my $spinning = 0;

if (0) {
    delta_pass ("lines0");
    delta_pass ("lines1");
    delta_pass ("lines2");
    delta_pass ("lines10");
    delta_pass ("clang-remove-unused-function");
    delta_pass ("clang-remove-unused-var");
    delta_pass ("clang-callexpr-to-value");
    delta_pass ("clang-simplify-callexpr");
    delta_pass ("clang-remove-unused-function");
}

while (1) {
    foreach my $method (sort bymethod keys %methods) {
	delta_pass ($method);
    }
    $pass_num++;
    my $s = -s $cfile;
    print "Termination check: size was $file_size; now $s\n";
    last if ($s >= $file_size);
    $file_size = $s;
}

if (0) {
    delta_pass ("clang-combine-global-var");
    delta_pass ("clang-combine-local-var");
    delta_pass ("final_indent");
}

print "===================== done ====================\n";

print "\n";
print "pass statistics:\n";
foreach my $method (sort keys %methods) {
    my $w = $method_worked{$method};
    $w=0 unless defined($w);
    my $f = $method_failed{$method};
    $f=0 unless defined($f);
    print "  method $method worked $w times and failed $f times\n";
}

print "\n";

#print "reduced test case:\n\n";
#system "cat $cfile";

######################################################################<|MERGE_RESOLUTION|>--- conflicted
+++ resolved
@@ -247,11 +247,8 @@
     $all_methods{"clang-remove-unused-var"} = 10;
     $all_methods{"clang-simplify-callexpr"} = 10;
     $all_methods{"clang-callexpr-to-value"} = 10;
-<<<<<<< HEAD
-=======
     $all_methods{"clang-union-to-struct"} = 10;
     $all_methods{"clang-simplify-if"} = 10;
->>>>>>> 30cda785
 } else {
     printf ("clang_delta not found in path, disabling its passes\n");
 }
