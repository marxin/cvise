--- conflicted
+++ resolved
@@ -43,13 +43,8 @@
     See HINT_SCHEMA.
     """
 
-<<<<<<< HEAD
     type: Optional[int] = msgspec.field(default=None, name='t')
     patches: Tuple[Patch, ...] = msgspec.field(default=(), name='p')
-=======
-    patches: Tuple[Patch, ...] = msgspec.field(name='p')
-    type: Optional[int] = msgspec.field(default=None, name='t')
->>>>>>> 37698c51
     extra: Optional[int] = msgspec.field(default=None, name='e')
 
 
