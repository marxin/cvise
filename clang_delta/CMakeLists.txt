## -*- mode: CMake -*-
##
## Copyright (c) 2012, 2013, 2014, 2015, 2016 The University of Utah
## All rights reserved.
##
## This file is distributed under the University of Illinois Open Source
## License.  See the file COPYING for details.

###############################################################################

cmake_minimum_required(VERSION 2.8.12)
project(clang_delta)

###############################################################################

# find_package(LLVM) is done by the topmost "CMakeLists.txt" file.

# Add flags for compiling against LLVM.
#
add_definitions(${LLVM_DEFINITIONS})
set_property(DIRECTORY APPEND PROPERTY COMPILE_DEFINITIONS
  $<$<CONFIG:Release>:NDEBUG>)
include_directories(${LLVM_INCLUDE_DIRS})
include_directories(${CMAKE_BINARY_DIR})
link_directories(${LLVM_LIBRARY_DIRS})

llvm_map_components_to_libnames(LLVM_LIBS
  irreader
  mcparser
  option
)

set(CLANG_LIBS
  clangStaticAnalyzerFrontend
  clangStaticAnalyzerCheckers
  clangStaticAnalyzerCore
  clangFrontendTool
  clangFrontend
  clangDriver
  clangSerialization
  clangCodeGen
  clangParse
  clangSema
  clangAnalysis
  clangRewriteFrontend
  clangRewrite
  clangAST
  clangBasic
  clangEdit
  clangLex
)

add_executable(clang_delta
  ${CMAKE_BINARY_DIR}/config.h
  AggregateToScalar.cpp
  AggregateToScalar.h
  BinOpSimplification.cpp
  BinOpSimplification.h
  CallExprToValue.cpp
  CallExprToValue.h
  ClangDelta.cpp
  ClassTemplateToClass.cpp
  ClassTemplateToClass.h
  CombineGlobalVarDecl.cpp
  CombineGlobalVarDecl.h
  CombineLocalVarDecl.cpp
  CombineLocalVarDecl.h
  CommonParameterRewriteVisitor.h
  CommonRenameClassRewriteVisitor.h
  CommonStatementVisitor.h
  CommonTemplateArgumentVisitor.h
  CopyPropagation.cpp
  CopyPropagation.h
  EmptyStructToInt.cpp
  EmptyStructToInt.h
  InstantiateTemplateParam.cpp
  InstantiateTemplateParam.h
  InstantiateTemplateTypeParamToInt.cpp
  InstantiateTemplateTypeParamToInt.h
  LiftAssignmentExpr.cpp
  LiftAssignmentExpr.h
  LocalToGlobal.cpp
  LocalToGlobal.h
  MoveFunctionBody.cpp
  MoveFunctionBody.h
  MoveGlobalVar.cpp
  MoveGlobalVar.h
  ParamToGlobal.cpp
  ParamToGlobal.h
  ParamToLocal.cpp
  ParamToLocal.h
  ReduceArrayDim.cpp
  ReduceArrayDim.h
  ReduceArraySize.cpp
  ReduceArraySize.h
  ReduceClassTemplateParameter.cpp
  ReduceClassTemplateParameter.h
  ReducePointerLevel.cpp
  ReducePointerLevel.h
  ReducePointerPairs.cpp
  ReducePointerPairs.h
  RemoveAddrTaken.cpp
  RemoveAddrTaken.h
  RemoveArray.cpp
  RemoveArray.h
  RemoveBaseClass.cpp
  RemoveBaseClass.h
  RemoveCtorInitializer.cpp
  RemoveCtorInitializer.h
  RemoveEnumMemberValue.cpp
  RemoveEnumMemberValue.h
  RemoveNamespace.cpp
  RemoveNamespace.h
  RemoveNestedFunction.cpp
  RemoveNestedFunction.h
  RemovePointer.cpp
  RemovePointer.h
  RemoveTrivialBaseTemplate.cpp
  RemoveTrivialBaseTemplate.h
  RemoveUnresolvedBase.cpp
  RemoveUnresolvedBase.h
  RemoveUnusedEnumMember.cpp
  RemoveUnusedEnumMember.h
  RemoveUnusedFunction.cpp
  RemoveUnusedFunction.h
  RemoveUnusedOuterClass.cpp
  RemoveUnusedOuterClass.h
  RemoveUnusedStructField.cpp
  RemoveUnusedStructField.h
  RemoveUnusedVar.cpp
  RemoveUnusedVar.h
  RenameCXXMethod.cpp
  RenameCXXMethod.h
  RenameClass.cpp
  RenameClass.h
  RenameFun.cpp
  RenameFun.h
  RenameParam.cpp
  RenameParam.h
  RenameVar.cpp
  RenameVar.h
<<<<<<< HEAD
  ReplaceArrayAccessWithIndex.h
=======
  ReplaceArrayIndexVar.cpp
>>>>>>> a12b363c
  ReplaceArrayIndexVar.h
  ReplaceCallExpr.cpp
  ReplaceCallExpr.h
  ReplaceClassWithBaseTemplateSpec.cpp
  ReplaceClassWithBaseTemplateSpec.h
  ReplaceDependentName.cpp
  ReplaceDependentName.h
  ReplaceDependentTypedef.cpp
  ReplaceDependentTypedef.h
  ReplaceDerivedClass.cpp
  ReplaceDerivedClass.h
  ReplaceFunctionDefWithDecl.cpp
  ReplaceFunctionDefWithDecl.h
  ReplaceOneLevelTypedefType.cpp
  ReplaceOneLevelTypedefType.h
  ReplaceSimpleTypedef.cpp
  ReplaceSimpleTypedef.h
  ReplaceUndefinedFunction.cpp
  ReplaceUndefinedFunction.h
  ReturnVoid.cpp
  ReturnVoid.h
  RewriteUtils.cpp
  RewriteUtils.h
  SimpleInliner.cpp
  SimpleInliner.h
  SimplifyCallExpr.cpp
  SimplifyCallExpr.h
  SimplifyCommaExpr.cpp
  SimplifyCommaExpr.h
  SimplifyDependentTypedef.cpp
  SimplifyDependentTypedef.h
  SimplifyIf.cpp
  SimplifyIf.h
  SimplifyNestedClass.cpp
  SimplifyNestedClass.h
  SimplifyRecursiveTemplateInstantiation.cpp
  SimplifyRecursiveTemplateInstantiation.h
  SimplifyStruct.cpp
  SimplifyStruct.h
  SimplifyStructUnionDecl.cpp
  SimplifyStructUnionDecl.h
  TemplateArgToInt.cpp
  TemplateArgToInt.h
  TemplateNonTypeArgToInt.cpp
  TemplateNonTypeArgToInt.h
  Transformation.cpp
  Transformation.h
  TransformationManager.cpp
  TransformationManager.h
  UnifyFunctionDecl.cpp
  UnifyFunctionDecl.h
  UnionToStruct.cpp
  UnionToStruct.h
)

<<<<<<< HEAD
set(TRANSFORMATION_SOURCES
  AggregateToScalar.cpp
  BinOpSimplification.cpp
  CallExprToValue.cpp
  ClassTemplateToClass.cpp
  CombineGlobalVarDecl.cpp
  CombineLocalVarDecl.cpp
  CopyPropagation.cpp
  EmptyStructToInt.cpp
  InstantiateTemplateParam.cpp
  InstantiateTemplateTypeParamToInt.cpp
  LiftAssignmentExpr.cpp
  LocalToGlobal.cpp
  MoveFunctionBody.cpp
  MoveGlobalVar.cpp
  ParamToGlobal.cpp
  ParamToLocal.cpp
  ReduceArrayDim.cpp
  ReduceArraySize.cpp
  ReduceClassTemplateParameter.cpp
  ReducePointerLevel.cpp
  ReducePointerPairs.cpp
  RemoveAddrTaken.cpp
  RemoveArray.cpp
  RemoveBaseClass.cpp
  RemoveCtorInitializer.cpp
  RemoveEnumMemberValue.cpp
  RemoveNamespace.cpp
  RemoveNestedFunction.cpp
  RemovePointer.cpp
  RemoveTrivialBaseTemplate.cpp
  RemoveUnresolvedBase.cpp
  RemoveUnusedEnumMember.cpp
  RemoveUnusedFunction.cpp
  RemoveUnusedOuterClass.cpp
  RemoveUnusedStructField.cpp
  RemoveUnusedVar.cpp
  RenameCXXMethod.cpp
  RenameClass.cpp
  RenameFun.cpp
  RenameParam.cpp
  RenameVar.cpp
  ReplaceArrayAccessWithIndex.cpp
  ReplaceArrayIndexVar.cpp
  ReplaceCallExpr.cpp
  ReplaceClassWithBaseTemplateSpec.cpp
  ReplaceDependentName.cpp
  ReplaceDependentTypedef.cpp
  ReplaceDerivedClass.cpp
  ReplaceFunctionDefWithDecl.cpp
  ReplaceOneLevelTypedefType.cpp
  ReplaceSimpleTypedef.cpp
  ReplaceUndefinedFunction.cpp
  ReturnVoid.cpp
  SimpleInliner.cpp
  SimplifyCallExpr.cpp
  SimplifyCommaExpr.cpp
  SimplifyDependentTypedef.cpp
  SimplifyIf.cpp
  SimplifyNestedClass.cpp
  SimplifyRecursiveTemplateInstantiation.cpp
  SimplifyStruct.cpp
  SimplifyStructUnionDecl.cpp
  TemplateArgToInt.cpp
  TemplateNonTypeArgToInt.cpp
  UnifyFunctionDecl.cpp
  UnionToStruct.cpp
)
=======
target_link_libraries(clang_delta ${CLANG_LIBS} ${LLVM_LIBS})
>>>>>>> a12b363c

install(TARGETS clang_delta
  RUNTIME DESTINATION "libexec"
)
# If binary is read-only, then installing may fail with an error:
# CMake Error at cmake_install.cmake:45 (FILE):
#  file RPATH_REMOVE could not remove RPATH from file:
#    /disk2/randtest/install/libexec/clang_delta
#  Error opening file for update.
#
# Do I want RPATH at all?  We can turn it off, by setting CMAKE_SKIP_RPATH
# https://cmake.org/cmake/help/v2.8.8/cmake.html#variable%3aCMAKE_SKIP_RPATH
# See also the stuff about RPATH for `set_target_properties', which I don't
# really grok:
# https://cmake.org/cmake/help/v2.8.8/cmake.html#command:set_target_properties
#
#  PERMISSIONS
#    OWNER_READ OWNER_EXECUTE GROUP_READ GROUP_EXECUTE WORLD_READ WORLD_EXECUTE

###############################################################################

## End of file.<|MERGE_RESOLUTION|>--- conflicted
+++ resolved
@@ -139,11 +139,9 @@
   RenameParam.h
   RenameVar.cpp
   RenameVar.h
-<<<<<<< HEAD
+  ReplaceArrayAccessWithIndex.cpp
   ReplaceArrayAccessWithIndex.h
-=======
   ReplaceArrayIndexVar.cpp
->>>>>>> a12b363c
   ReplaceArrayIndexVar.h
   ReplaceCallExpr.cpp
   ReplaceCallExpr.h
@@ -199,78 +197,7 @@
   UnionToStruct.h
 )
 
-<<<<<<< HEAD
-set(TRANSFORMATION_SOURCES
-  AggregateToScalar.cpp
-  BinOpSimplification.cpp
-  CallExprToValue.cpp
-  ClassTemplateToClass.cpp
-  CombineGlobalVarDecl.cpp
-  CombineLocalVarDecl.cpp
-  CopyPropagation.cpp
-  EmptyStructToInt.cpp
-  InstantiateTemplateParam.cpp
-  InstantiateTemplateTypeParamToInt.cpp
-  LiftAssignmentExpr.cpp
-  LocalToGlobal.cpp
-  MoveFunctionBody.cpp
-  MoveGlobalVar.cpp
-  ParamToGlobal.cpp
-  ParamToLocal.cpp
-  ReduceArrayDim.cpp
-  ReduceArraySize.cpp
-  ReduceClassTemplateParameter.cpp
-  ReducePointerLevel.cpp
-  ReducePointerPairs.cpp
-  RemoveAddrTaken.cpp
-  RemoveArray.cpp
-  RemoveBaseClass.cpp
-  RemoveCtorInitializer.cpp
-  RemoveEnumMemberValue.cpp
-  RemoveNamespace.cpp
-  RemoveNestedFunction.cpp
-  RemovePointer.cpp
-  RemoveTrivialBaseTemplate.cpp
-  RemoveUnresolvedBase.cpp
-  RemoveUnusedEnumMember.cpp
-  RemoveUnusedFunction.cpp
-  RemoveUnusedOuterClass.cpp
-  RemoveUnusedStructField.cpp
-  RemoveUnusedVar.cpp
-  RenameCXXMethod.cpp
-  RenameClass.cpp
-  RenameFun.cpp
-  RenameParam.cpp
-  RenameVar.cpp
-  ReplaceArrayAccessWithIndex.cpp
-  ReplaceArrayIndexVar.cpp
-  ReplaceCallExpr.cpp
-  ReplaceClassWithBaseTemplateSpec.cpp
-  ReplaceDependentName.cpp
-  ReplaceDependentTypedef.cpp
-  ReplaceDerivedClass.cpp
-  ReplaceFunctionDefWithDecl.cpp
-  ReplaceOneLevelTypedefType.cpp
-  ReplaceSimpleTypedef.cpp
-  ReplaceUndefinedFunction.cpp
-  ReturnVoid.cpp
-  SimpleInliner.cpp
-  SimplifyCallExpr.cpp
-  SimplifyCommaExpr.cpp
-  SimplifyDependentTypedef.cpp
-  SimplifyIf.cpp
-  SimplifyNestedClass.cpp
-  SimplifyRecursiveTemplateInstantiation.cpp
-  SimplifyStruct.cpp
-  SimplifyStructUnionDecl.cpp
-  TemplateArgToInt.cpp
-  TemplateNonTypeArgToInt.cpp
-  UnifyFunctionDecl.cpp
-  UnionToStruct.cpp
-)
-=======
 target_link_libraries(clang_delta ${CLANG_LIBS} ${LLVM_LIBS})
->>>>>>> a12b363c
 
 install(TARGETS clang_delta
   RUNTIME DESTINATION "libexec"
